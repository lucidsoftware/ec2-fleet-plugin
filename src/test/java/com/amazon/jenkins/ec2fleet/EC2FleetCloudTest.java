package com.amazon.jenkins.ec2fleet;

import com.amazonaws.regions.RegionUtils;
import com.amazonaws.services.ec2.AmazonEC2;
import com.amazonaws.services.ec2.AmazonEC2Client;
import com.amazonaws.services.ec2.model.ActiveInstance;
import com.amazonaws.services.ec2.model.BatchState;
import com.amazonaws.services.ec2.model.DescribeInstancesRequest;
import com.amazonaws.services.ec2.model.DescribeInstancesResult;
import com.amazonaws.services.ec2.model.DescribeRegionsResult;
import com.amazonaws.services.ec2.model.DescribeSpotFleetInstancesRequest;
import com.amazonaws.services.ec2.model.DescribeSpotFleetInstancesResult;
import com.amazonaws.services.ec2.model.DescribeSpotFleetRequestsRequest;
import com.amazonaws.services.ec2.model.DescribeSpotFleetRequestsResult;
import com.amazonaws.services.ec2.model.Instance;
import com.amazonaws.services.ec2.model.Region;
import com.amazonaws.services.ec2.model.Reservation;
import com.amazonaws.services.ec2.model.SpotFleetRequestConfig;
import com.amazonaws.services.ec2.model.SpotFleetRequestConfigData;
import hudson.ExtensionList;
import hudson.model.LabelFinder;
import hudson.model.Node;
import hudson.model.labels.LabelAtom;
import hudson.slaves.ComputerConnector;
import hudson.slaves.NodeProvisioner;
import hudson.util.ListBoxModel;
import jenkins.model.Jenkins;
import jenkins.model.Nodes;
import org.hamcrest.Matchers;
import org.junit.After;
import org.junit.Assert;
import org.junit.Before;
import org.junit.Test;
import org.junit.runner.RunWith;
import org.mockito.ArgumentCaptor;
import org.mockito.Mock;
import org.powermock.api.mockito.PowerMockito;
import org.powermock.core.classloader.annotations.PrepareForTest;
import org.powermock.modules.junit4.PowerMockRunner;

import java.io.IOException;
import java.util.Arrays;
import java.util.Collection;
import java.util.Collections;

import static org.junit.Assert.assertEquals;
import static org.mockito.ArgumentMatchers.anyString;
import static org.mockito.Mockito.any;
import static org.mockito.Mockito.doNothing;
import static org.mockito.Mockito.mock;
import static org.mockito.Mockito.nullable;
import static org.mockito.Mockito.when;

@SuppressWarnings("ArraysAsListWithZeroOrOneArgument")
@RunWith(PowerMockRunner.class)
@PrepareForTest({Jenkins.class, EC2FleetCloud.class, EC2FleetCloud.DescriptorImpl.class, LabelFinder.class})
public class EC2FleetCloudTest {

    private SpotFleetRequestConfig spotFleetRequestConfig1;
    private SpotFleetRequestConfig spotFleetRequestConfig2;
    private SpotFleetRequestConfig spotFleetRequestConfig3;
    private SpotFleetRequestConfig spotFleetRequestConfig4;
    private SpotFleetRequestConfig spotFleetRequestConfig5;
    private SpotFleetRequestConfig spotFleetRequestConfig6;
    private SpotFleetRequestConfig spotFleetRequestConfig7;

    @Mock
    private Jenkins jenkins;

    @Mock
    private EC2Api ec2Api;

    @Before
    public void before() {
        spotFleetRequestConfig1 = new SpotFleetRequestConfig();
        spotFleetRequestConfig1.setSpotFleetRequestState(BatchState.Active);
        spotFleetRequestConfig2 = new SpotFleetRequestConfig();
        spotFleetRequestConfig2.setSpotFleetRequestState(BatchState.Submitted);
        spotFleetRequestConfig3 = new SpotFleetRequestConfig();
        spotFleetRequestConfig3.setSpotFleetRequestState(BatchState.Modifying);
        spotFleetRequestConfig4 = new SpotFleetRequestConfig();
        spotFleetRequestConfig4.setSpotFleetRequestState(BatchState.Cancelled);
        spotFleetRequestConfig5 = new SpotFleetRequestConfig();
        spotFleetRequestConfig5.setSpotFleetRequestState(BatchState.Cancelled_running);
        spotFleetRequestConfig6 = new SpotFleetRequestConfig();
        spotFleetRequestConfig6.setSpotFleetRequestState(BatchState.Cancelled_terminating);
        spotFleetRequestConfig7 = new SpotFleetRequestConfig();
        spotFleetRequestConfig7.setSpotFleetRequestState(BatchState.Failed);

        Registry.setEc2Api(ec2Api);

        PowerMockito.mockStatic(Jenkins.class);
        PowerMockito.when(Jenkins.getInstance()).thenReturn(jenkins);
    }

    @After
    public void after() {
        Registry.setEc2Api(new EC2Api());
    }

    @Test
    public void provision_fleetIsEmpty() {
        // given
        AmazonEC2 amazonEC2 = mock(AmazonEC2.class);
        when(ec2Api.connect(any(String.class), any(String.class), anyString())).thenReturn(amazonEC2);

        DescribeSpotFleetInstancesResult describeSpotFleetInstancesResult = new DescribeSpotFleetInstancesResult();
        when(amazonEC2.describeSpotFleetInstances(any(DescribeSpotFleetInstancesRequest.class)))
                .thenReturn(describeSpotFleetInstancesResult);

        DescribeSpotFleetRequestsResult describeSpotFleetRequestsResult = new DescribeSpotFleetRequestsResult();
        describeSpotFleetRequestsResult.setSpotFleetRequestConfigs(Arrays.asList(
                new SpotFleetRequestConfig()
                        .withSpotFleetRequestState("active")
                        .withSpotFleetRequestConfig(
                                new SpotFleetRequestConfigData().withTargetCapacity(0))));
        when(amazonEC2.describeSpotFleetRequests(any(DescribeSpotFleetRequestsRequest.class)))
                .thenReturn(describeSpotFleetRequestsResult);

        EC2FleetCloud fleetCloud = new EC2FleetCloud(null, "credId", null, "region",
<<<<<<< HEAD
                null, null, null, null, false,
                false, 0, 0, 1, 1, false, false, false);
=======
                "", null, null, null, null, false,
                false, 0, 0, 1, 1, false,
                false, false, 0, 0);
>>>>>>> b2e7209f

        // when
        Collection<NodeProvisioner.PlannedNode> r = fleetCloud.provision(null, 1);

        // then
        assertEquals(1, r.size());
    }

    @Test
    public void updateStatus_doNothingWhenFleetIsEmpty() {
        // given
        AmazonEC2 amazonEC2 = mock(AmazonEC2.class);
        when(ec2Api.connect(any(String.class), any(String.class), anyString())).thenReturn(amazonEC2);

        DescribeSpotFleetInstancesResult describeSpotFleetInstancesResult = new DescribeSpotFleetInstancesResult();
        when(amazonEC2.describeSpotFleetInstances(any(DescribeSpotFleetInstancesRequest.class)))
                .thenReturn(describeSpotFleetInstancesResult);

        DescribeSpotFleetRequestsResult describeSpotFleetRequestsResult = new DescribeSpotFleetRequestsResult();
        describeSpotFleetRequestsResult.setSpotFleetRequestConfigs(Arrays.asList(
                new SpotFleetRequestConfig()
                        .withSpotFleetRequestState("active")
                        .withSpotFleetRequestConfig(
                                new SpotFleetRequestConfigData().withTargetCapacity(0))));
        when(amazonEC2.describeSpotFleetRequests(any(DescribeSpotFleetRequestsRequest.class)))
                .thenReturn(describeSpotFleetRequestsResult);

        EC2FleetCloud fleetCloud = new EC2FleetCloud(null, "credId", null, "region",
<<<<<<< HEAD
                "fleetId", null, null, null, false,
                false, 0, 0, 1, 1, false, false, false);
=======
                "", "fleetId", null, null, null, false,
                false, 0, 0, 1, 1,
                false, false, false, 0, 0);
>>>>>>> b2e7209f

        // when
        FleetStateStats stats = fleetCloud.updateStatus();

        // then
        assertEquals(0, stats.getNumDesired());
        assertEquals(0, stats.getNumActive());
        assertEquals("fleetId", stats.getFleetId());
    }

    @Test
    public void updateStatus_shouldAddNodeIfAnyNewDescribed() throws IOException {
        // given
        PowerMockito.mockStatic(LabelFinder.class);

        AmazonEC2 amazonEC2 = mock(AmazonEC2.class);
        when(ec2Api.connect(any(String.class), any(String.class), anyString())).thenReturn(amazonEC2);

        DescribeInstancesResult describeInstancesResult = new DescribeInstancesResult();
        describeInstancesResult.withReservations(
                new Reservation().withInstances(new Instance()
                        .withPublicIpAddress("p-ip")
                        .withInstanceId("i-0")));

        when(amazonEC2.describeInstances(any(DescribeInstancesRequest.class)))
                .thenReturn(describeInstancesResult);

        DescribeSpotFleetInstancesResult describeSpotFleetInstancesResult = new DescribeSpotFleetInstancesResult();
        describeSpotFleetInstancesResult.setActiveInstances(Arrays.asList(
                new ActiveInstance().withInstanceId("i-0")
        ));

        when(amazonEC2.describeSpotFleetInstances(any(DescribeSpotFleetInstancesRequest.class)))
                .thenReturn(describeSpotFleetInstancesResult);

        DescribeSpotFleetRequestsResult describeSpotFleetRequestsResult = new DescribeSpotFleetRequestsResult();
        describeSpotFleetRequestsResult.setSpotFleetRequestConfigs(Arrays.asList(
                new SpotFleetRequestConfig()
                        .withSpotFleetRequestState("active")
                        .withSpotFleetRequestConfig(
                                new SpotFleetRequestConfigData().withTargetCapacity(0))));
        when(amazonEC2.describeSpotFleetRequests(any(DescribeSpotFleetRequestsRequest.class)))
                .thenReturn(describeSpotFleetRequestsResult);

        when(jenkins.getNodesObject()).thenReturn(mock(Nodes.class));

        // mock
        ExtensionList labelFinder = mock(ExtensionList.class);
        when(labelFinder.iterator()).thenReturn(Collections.emptyIterator());
        PowerMockito.when(LabelFinder.all()).thenReturn(labelFinder);

        // mocking part of node creation process Jenkins.getInstance().getLabelAtom(l)
        when(jenkins.getLabelAtom(anyString())).thenReturn(new LabelAtom("mock-label"));

        EC2FleetCloud fleetCloud = new EC2FleetCloud(null, "credId", null, "region",
<<<<<<< HEAD
                "fleetId", null, null, PowerMockito.mock(ComputerConnector.class), false,
                false, 0, 0, 1, 1, false, false, false);
=======
                "", "fleetId", null, null, PowerMockito.mock(ComputerConnector.class), false,
                false, 0, 0, 1, 1,
                false, false, false, 0, 0);
>>>>>>> b2e7209f

        ArgumentCaptor<Node> nodeCaptor = ArgumentCaptor.forClass(Node.class);
        doNothing().when(jenkins).addNode(nodeCaptor.capture());

        // when
        FleetStateStats stats = fleetCloud.updateStatus();

        // then
        assertEquals(0, stats.getNumDesired());
        assertEquals(1, stats.getNumActive());
        assertEquals("fleetId", stats.getFleetId());

        // and
        Node actualFleetNode = nodeCaptor.getValue();
        assertEquals(Node.Mode.NORMAL, actualFleetNode.getMode());
    }

    @Test
    public void updateStatus_shouldAddNodeIfAnyNewDescribed_restrictUsage() throws IOException {
        // given
        PowerMockito.mockStatic(LabelFinder.class);

        AmazonEC2 amazonEC2 = mock(AmazonEC2.class);
        when(ec2Api.connect(any(String.class), any(String.class), anyString())).thenReturn(amazonEC2);

        DescribeInstancesResult describeInstancesResult = new DescribeInstancesResult();
        describeInstancesResult.withReservations(
                new Reservation().withInstances(new Instance()
                        .withPublicIpAddress("p-ip")
                        .withInstanceId("i-0")));

        when(amazonEC2.describeInstances(any(DescribeInstancesRequest.class)))
                .thenReturn(describeInstancesResult);

        DescribeSpotFleetInstancesResult describeSpotFleetInstancesResult = new DescribeSpotFleetInstancesResult();
        describeSpotFleetInstancesResult.setActiveInstances(Arrays.asList(
                new ActiveInstance().withInstanceId("i-0")
        ));

        when(amazonEC2.describeSpotFleetInstances(any(DescribeSpotFleetInstancesRequest.class)))
                .thenReturn(describeSpotFleetInstancesResult);

        DescribeSpotFleetRequestsResult describeSpotFleetRequestsResult = new DescribeSpotFleetRequestsResult();
        describeSpotFleetRequestsResult.setSpotFleetRequestConfigs(Arrays.asList(
                new SpotFleetRequestConfig()
                        .withSpotFleetRequestState("active")
                        .withSpotFleetRequestConfig(
                                new SpotFleetRequestConfigData().withTargetCapacity(0))));
        when(amazonEC2.describeSpotFleetRequests(any(DescribeSpotFleetRequestsRequest.class)))
                .thenReturn(describeSpotFleetRequestsResult);

        when(jenkins.getNodesObject()).thenReturn(mock(Nodes.class));

        // mock
        ExtensionList labelFinder = mock(ExtensionList.class);
        when(labelFinder.iterator()).thenReturn(Collections.emptyIterator());
        PowerMockito.when(LabelFinder.all()).thenReturn(labelFinder);

        // mocking part of node creation process Jenkins.getInstance().getLabelAtom(l)
        when(jenkins.getLabelAtom(anyString())).thenReturn(new LabelAtom("mock-label"));

        EC2FleetCloud fleetCloud = new EC2FleetCloud(null, "credId", null, "region",
<<<<<<< HEAD
                "fleetId", null, null, PowerMockito.mock(ComputerConnector.class), false,
                false, 0, 0, 1, 1, false, true, false);
=======
                "", "fleetId", null, null, PowerMockito.mock(ComputerConnector.class), false,
                false, 0, 0, 1, 1, false,
                true, false, 0, 0);
>>>>>>> b2e7209f

        ArgumentCaptor<Node> nodeCaptor = ArgumentCaptor.forClass(Node.class);
        doNothing().when(jenkins).addNode(nodeCaptor.capture());

        // when
        FleetStateStats stats = fleetCloud.updateStatus();

        // then
        assertEquals(0, stats.getNumDesired());
        assertEquals(1, stats.getNumActive());
        assertEquals("fleetId", stats.getFleetId());

        // and
        Node actualFleetNode = nodeCaptor.getValue();
        assertEquals(Node.Mode.EXCLUSIVE, actualFleetNode.getMode());
    }

    @Test
    public void descriptorImpl_doFillRegionItems_returnStaticRegionsIfApiCallFailed() {
        AmazonEC2Client amazonEC2Client = mock(AmazonEC2Client.class);
        when(ec2Api.connect(anyString(), anyString(), anyString())).thenReturn(amazonEC2Client);

        ListBoxModel r = new EC2FleetCloud.DescriptorImpl().doFillRegionItems("");

        Assert.assertThat(r.size(), Matchers.greaterThan(0));
        assertEquals(RegionUtils.getRegions().size(), r.size());
    }

    @Test
    public void descriptorImpl_doFillRegionItems_returnStaticRegionsAndDynamic() {
        AmazonEC2Client amazonEC2Client = mock(AmazonEC2Client.class);
        when(ec2Api.connect(anyString(), nullable(String.class), nullable(String.class))).thenReturn(amazonEC2Client);
        when(amazonEC2Client.describeRegions()).thenReturn(new DescribeRegionsResult().withRegions(new Region().withRegionName("dynamic-region")));

        ListBoxModel r = new EC2FleetCloud.DescriptorImpl().doFillRegionItems("");

        Assert.assertThat(r.size(), Matchers.greaterThan(0));
        Assert.assertThat(r.toString(), Matchers.containsString("dynamic-region"));
        assertEquals(RegionUtils.getRegions().size() + 1, r.size());
    }

    @Test
    public void descriptorImpl_doFillRegionItems_returnConsistOrderBetweenCalls() {
        AmazonEC2Client amazonEC2Client = mock(AmazonEC2Client.class);
        when(ec2Api.connect(anyString(), nullable(String.class), nullable(String.class))).thenReturn(amazonEC2Client);
        when(amazonEC2Client.describeRegions()).thenReturn(new DescribeRegionsResult().withRegions(new Region().withRegionName("dynamic-region")));

        ListBoxModel r1 = new EC2FleetCloud.DescriptorImpl().doFillRegionItems("");
        ListBoxModel r2 = new EC2FleetCloud.DescriptorImpl().doFillRegionItems("");
        ListBoxModel r3 = new EC2FleetCloud.DescriptorImpl().doFillRegionItems("");

        assertEquals(r1.toString(), r2.toString());
        assertEquals(r2.toString(), r3.toString());
    }

    @Test
    public void descriptorImpl_doFillFleetItems_returnEmptyListIfNoFleetInAccount() {
        ListBoxModel r = new EC2FleetCloud.DescriptorImpl().doFillFleetItems(
                false, "", "", "", "");

        assertEquals(0, r.size());
    }

    @Test
    public void descriptorImpl_doFillFleetItems_returnEmptyListIfNoActiveFleets() {
        AmazonEC2Client amazonEC2Client = mock(AmazonEC2Client.class);
        when(ec2Api.connect(anyString(), anyString(), anyString())).thenReturn(amazonEC2Client);

        DescribeSpotFleetRequestsResult describeSpotFleetRequestsResult = mock(DescribeSpotFleetRequestsResult.class);
        when(amazonEC2Client.describeSpotFleetRequests(any(DescribeSpotFleetRequestsRequest.class)))
                .thenReturn(describeSpotFleetRequestsResult);

        when(describeSpotFleetRequestsResult.getSpotFleetRequestConfigs())
                .thenReturn(Arrays.asList(spotFleetRequestConfig4, spotFleetRequestConfig5,
                        spotFleetRequestConfig6, spotFleetRequestConfig7));

        ListBoxModel r = new EC2FleetCloud.DescriptorImpl().doFillFleetItems(
                false, "", "", "", "");

        assertEquals(0, r.size());
    }

    @Test
    public void descriptorImpl_doFillFleetItems_returnActiveFleets() {
        AmazonEC2Client amazonEC2Client = mock(AmazonEC2Client.class);
        when(ec2Api.connect(anyString(), anyString(), anyString())).thenReturn(amazonEC2Client);

        DescribeSpotFleetRequestsResult describeSpotFleetRequestsResult = mock(DescribeSpotFleetRequestsResult.class);
        when(amazonEC2Client.describeSpotFleetRequests(any(DescribeSpotFleetRequestsRequest.class)))
                .thenReturn(describeSpotFleetRequestsResult);

        when(describeSpotFleetRequestsResult.getSpotFleetRequestConfigs())
                .thenReturn(Arrays.asList(spotFleetRequestConfig1, spotFleetRequestConfig2,
                        spotFleetRequestConfig3, spotFleetRequestConfig4, spotFleetRequestConfig5,
                        spotFleetRequestConfig6, spotFleetRequestConfig7));

        ListBoxModel r = new EC2FleetCloud.DescriptorImpl().doFillFleetItems(
                false, "", "", "", "");

        assertEquals(3, r.size());
    }

    @Test
    public void descriptorImpl_doFillFleetItems_returnAllFleetsIfShowNonActiveIsEnabled() {
        AmazonEC2Client amazonEC2Client = mock(AmazonEC2Client.class);
        when(ec2Api.connect(anyString(), anyString(), anyString())).thenReturn(amazonEC2Client);

        DescribeSpotFleetRequestsResult describeSpotFleetRequestsResult = mock(DescribeSpotFleetRequestsResult.class);
        when(amazonEC2Client.describeSpotFleetRequests(any(DescribeSpotFleetRequestsRequest.class)))
                .thenReturn(describeSpotFleetRequestsResult);

        when(describeSpotFleetRequestsResult.getSpotFleetRequestConfigs())
                .thenReturn(Arrays.asList(spotFleetRequestConfig1, spotFleetRequestConfig2,
                        spotFleetRequestConfig3, spotFleetRequestConfig4, spotFleetRequestConfig5,
                        spotFleetRequestConfig6, spotFleetRequestConfig7));

        ListBoxModel r = new EC2FleetCloud.DescriptorImpl().doFillFleetItems(
                true, "", "", "", "");

        assertEquals(7, r.size());
    }

    @Test
    public void descriptorImpl_doFillFleetItems_returnFleetInfo() {
        AmazonEC2Client amazonEC2Client = mock(AmazonEC2Client.class);
        when(ec2Api.connect(anyString(), anyString(), anyString())).thenReturn(amazonEC2Client);

        DescribeSpotFleetRequestsResult describeSpotFleetRequestsResult = mock(DescribeSpotFleetRequestsResult.class);
        when(amazonEC2Client.describeSpotFleetRequests(any(DescribeSpotFleetRequestsRequest.class)))
                .thenReturn(describeSpotFleetRequestsResult);

        spotFleetRequestConfig1.setSpotFleetRequestId("fleet-id");

        when(describeSpotFleetRequestsResult.getSpotFleetRequestConfigs())
                .thenReturn(Arrays.asList(spotFleetRequestConfig1));

        ListBoxModel r = new EC2FleetCloud.DescriptorImpl().doFillFleetItems(
                false, "", "", "", "");

        assertEquals("fleet-id (active)", r.get(0).name);
        assertEquals("fleet-id", r.get(0).value);
    }

    @Test
    public void descriptorImpl_doFillFleetItems_returnFleetsCrossPages() {
        AmazonEC2Client amazonEC2Client = mock(AmazonEC2Client.class);
        when(ec2Api.connect(anyString(), anyString(), anyString())).thenReturn(amazonEC2Client);

        DescribeSpotFleetRequestsResult describeSpotFleetRequestsResult = mock(DescribeSpotFleetRequestsResult.class);
        when(amazonEC2Client.describeSpotFleetRequests(any(DescribeSpotFleetRequestsRequest.class)))
                .thenReturn(describeSpotFleetRequestsResult);

        when(describeSpotFleetRequestsResult.getNextToken())
                .thenReturn("a")
                .thenReturn("b")
                .thenReturn(null);

        spotFleetRequestConfig1.setSpotFleetRequestId("a");
        spotFleetRequestConfig2.setSpotFleetRequestId("b");
        spotFleetRequestConfig3.setSpotFleetRequestId("c");

        when(describeSpotFleetRequestsResult.getSpotFleetRequestConfigs())
                .thenReturn(Arrays.asList(spotFleetRequestConfig1))
                .thenReturn(Arrays.asList(spotFleetRequestConfig2))
                .thenReturn(Arrays.asList(spotFleetRequestConfig3));

        ListBoxModel r = new EC2FleetCloud.DescriptorImpl().doFillFleetItems(
                false, "", "", "", "");

        assertEquals("a", r.get(0).value);
        assertEquals("b", r.get(1).value);
        assertEquals("c", r.get(2).value);
    }

    @Test
    public void descriptorImpl_doFillFleetItems_returnSelectedFleetInAnyState() {
        AmazonEC2Client amazonEC2Client = mock(AmazonEC2Client.class);
        when(ec2Api.connect(anyString(), anyString(), anyString())).thenReturn(amazonEC2Client);

        DescribeSpotFleetRequestsResult describeSpotFleetRequestsResult = mock(DescribeSpotFleetRequestsResult.class);
        when(amazonEC2Client.describeSpotFleetRequests(any(DescribeSpotFleetRequestsRequest.class)))
                .thenReturn(describeSpotFleetRequestsResult);

        spotFleetRequestConfig1.setSpotFleetRequestId("a");
        spotFleetRequestConfig2.setSpotFleetRequestId("failed_selected");
        spotFleetRequestConfig2.setSpotFleetRequestState(BatchState.Failed);

        when(describeSpotFleetRequestsResult.getSpotFleetRequestConfigs())
                .thenReturn(Arrays.asList(spotFleetRequestConfig1, spotFleetRequestConfig2));

        ListBoxModel r = new EC2FleetCloud.DescriptorImpl().doFillFleetItems(
                false, "", "", "", "failed_selected");

        assertEquals("a", r.get(0).value);
        assertEquals("failed_selected", r.get(1).value);
    }

    @Test
    public void descriptorImpl_doFillFleetItems_returnEmptyListIfAnyException() {
        when(ec2Api.connect(anyString(), anyString(), anyString())).thenThrow(new IllegalArgumentException("test"));

        ListBoxModel r = new EC2FleetCloud.DescriptorImpl().doFillFleetItems(
                false, "", "", "", "");

        assertEquals(0, r.size());
    }

    @Test
    public void getDisplayName_returnDefaultWhenNull() {
        EC2FleetCloud ec2FleetCloud = new EC2FleetCloud(
                null, null, null, null, null, null,
                null, null, null, false,
                false, null, null, null,
<<<<<<< HEAD
                null, false, false, false);
        Assert.assertEquals(ec2FleetCloud.getDisplayName(), EC2FleetCloud.FLEET_CLOUD_ID);
=======
                null, false, false, false
                , 0, 0);
        assertEquals(ec2FleetCloud.getDisplayName(), EC2FleetCloud.FLEET_CLOUD_ID);
>>>>>>> b2e7209f
    }

    @Test
    public void getDisplayName_returnDisplayName() {
        EC2FleetCloud ec2FleetCloud = new EC2FleetCloud(
                "CloudName", null, null, null, null, null,
                null, null, null, false,
                false, null, null, null,
<<<<<<< HEAD
                null, false, false, false);
        Assert.assertEquals(ec2FleetCloud.getDisplayName(), "CloudName");
=======
                null, false, false, false
                , 0, 0);
        assertEquals(ec2FleetCloud.getDisplayName(), "CloudName");
>>>>>>> b2e7209f
    }

    @Test
    public void getAwsCredentialsId_returnNull_whenNoCredentialsIdOrAwsCredentialsId() {
        EC2FleetCloud ec2FleetCloud = new EC2FleetCloud(
                null, null, null, null, null, null,
                null, null, null, false,
                false, null, null, null,
<<<<<<< HEAD
                null, false, false, false);
=======
                null, false, false, false
                , 0, 0);
>>>>>>> b2e7209f
        Assert.assertNull(ec2FleetCloud.getAwsCredentialsId());
    }

    @Test
    public void getAwsCredentialsId_returnValue_whenCredentialsIdPresent() {
        EC2FleetCloud ec2FleetCloud = new EC2FleetCloud(
                null, null, "Opa", null, null, null,
                null, null, null, false,
                false, null, null, null,
<<<<<<< HEAD
                null, false, false, false);
        Assert.assertEquals("Opa", ec2FleetCloud.getAwsCredentialsId());
=======
                null, false, false, false
                , 0, 0);
        assertEquals("Opa", ec2FleetCloud.getAwsCredentialsId());
>>>>>>> b2e7209f
    }

    @Test
    public void getAwsCredentialsId_returnValue_whenAwsCredentialsIdPresent() {
        EC2FleetCloud ec2FleetCloud = new EC2FleetCloud(
                null, "Opa", null, null, null, null,
                null, null, null, false,
                false, null, null, null,
<<<<<<< HEAD
                null, false, false, false);
        Assert.assertEquals("Opa", ec2FleetCloud.getAwsCredentialsId());
=======
                null, false, false, false
                , 0, 0);
        assertEquals("Opa", ec2FleetCloud.getAwsCredentialsId());
>>>>>>> b2e7209f
    }

    @Test
    public void getAwsCredentialsId_returnAwsCredentialsId_whenAwsCredentialsIdAndCredentialsIdPresent() {
        EC2FleetCloud ec2FleetCloud = new EC2FleetCloud(
                null, "A", "B", null, null, null,
                null, null, null, false,
                false, null, null, null,
<<<<<<< HEAD
                null, false, false, false);
        Assert.assertEquals("A", ec2FleetCloud.getAwsCredentialsId());
=======
                null, false, false, false
                , 0, 0);
        assertEquals("A", ec2FleetCloud.getAwsCredentialsId());
>>>>>>> b2e7209f
    }

}<|MERGE_RESOLUTION|>--- conflicted
+++ resolved
@@ -118,14 +118,9 @@
                 .thenReturn(describeSpotFleetRequestsResult);
 
         EC2FleetCloud fleetCloud = new EC2FleetCloud(null, "credId", null, "region",
-<<<<<<< HEAD
-                null, null, null, null, false,
-                false, 0, 0, 1, 1, false, false, false);
-=======
                 "", null, null, null, null, false,
                 false, 0, 0, 1, 1, false,
                 false, false, 0, 0);
->>>>>>> b2e7209f
 
         // when
         Collection<NodeProvisioner.PlannedNode> r = fleetCloud.provision(null, 1);
@@ -154,14 +149,9 @@
                 .thenReturn(describeSpotFleetRequestsResult);
 
         EC2FleetCloud fleetCloud = new EC2FleetCloud(null, "credId", null, "region",
-<<<<<<< HEAD
-                "fleetId", null, null, null, false,
-                false, 0, 0, 1, 1, false, false, false);
-=======
                 "", "fleetId", null, null, null, false,
                 false, 0, 0, 1, 1,
                 false, false, false, 0, 0);
->>>>>>> b2e7209f
 
         // when
         FleetStateStats stats = fleetCloud.updateStatus();
@@ -217,14 +207,9 @@
         when(jenkins.getLabelAtom(anyString())).thenReturn(new LabelAtom("mock-label"));
 
         EC2FleetCloud fleetCloud = new EC2FleetCloud(null, "credId", null, "region",
-<<<<<<< HEAD
-                "fleetId", null, null, PowerMockito.mock(ComputerConnector.class), false,
-                false, 0, 0, 1, 1, false, false, false);
-=======
                 "", "fleetId", null, null, PowerMockito.mock(ComputerConnector.class), false,
                 false, 0, 0, 1, 1,
                 false, false, false, 0, 0);
->>>>>>> b2e7209f
 
         ArgumentCaptor<Node> nodeCaptor = ArgumentCaptor.forClass(Node.class);
         doNothing().when(jenkins).addNode(nodeCaptor.capture());
@@ -287,14 +272,9 @@
         when(jenkins.getLabelAtom(anyString())).thenReturn(new LabelAtom("mock-label"));
 
         EC2FleetCloud fleetCloud = new EC2FleetCloud(null, "credId", null, "region",
-<<<<<<< HEAD
-                "fleetId", null, null, PowerMockito.mock(ComputerConnector.class), false,
-                false, 0, 0, 1, 1, false, true, false);
-=======
                 "", "fleetId", null, null, PowerMockito.mock(ComputerConnector.class), false,
                 false, 0, 0, 1, 1, false,
                 true, false, 0, 0);
->>>>>>> b2e7209f
 
         ArgumentCaptor<Node> nodeCaptor = ArgumentCaptor.forClass(Node.class);
         doNothing().when(jenkins).addNode(nodeCaptor.capture());
@@ -508,14 +488,9 @@
                 null, null, null, null, null, null,
                 null, null, null, false,
                 false, null, null, null,
-<<<<<<< HEAD
-                null, false, false, false);
-        Assert.assertEquals(ec2FleetCloud.getDisplayName(), EC2FleetCloud.FLEET_CLOUD_ID);
-=======
                 null, false, false, false
                 , 0, 0);
         assertEquals(ec2FleetCloud.getDisplayName(), EC2FleetCloud.FLEET_CLOUD_ID);
->>>>>>> b2e7209f
     }
 
     @Test
@@ -524,14 +499,9 @@
                 "CloudName", null, null, null, null, null,
                 null, null, null, false,
                 false, null, null, null,
-<<<<<<< HEAD
-                null, false, false, false);
-        Assert.assertEquals(ec2FleetCloud.getDisplayName(), "CloudName");
-=======
                 null, false, false, false
                 , 0, 0);
         assertEquals(ec2FleetCloud.getDisplayName(), "CloudName");
->>>>>>> b2e7209f
     }
 
     @Test
@@ -540,12 +510,8 @@
                 null, null, null, null, null, null,
                 null, null, null, false,
                 false, null, null, null,
-<<<<<<< HEAD
-                null, false, false, false);
-=======
                 null, false, false, false
                 , 0, 0);
->>>>>>> b2e7209f
         Assert.assertNull(ec2FleetCloud.getAwsCredentialsId());
     }
 
@@ -555,14 +521,9 @@
                 null, null, "Opa", null, null, null,
                 null, null, null, false,
                 false, null, null, null,
-<<<<<<< HEAD
-                null, false, false, false);
-        Assert.assertEquals("Opa", ec2FleetCloud.getAwsCredentialsId());
-=======
                 null, false, false, false
                 , 0, 0);
         assertEquals("Opa", ec2FleetCloud.getAwsCredentialsId());
->>>>>>> b2e7209f
     }
 
     @Test
@@ -571,14 +532,9 @@
                 null, "Opa", null, null, null, null,
                 null, null, null, false,
                 false, null, null, null,
-<<<<<<< HEAD
-                null, false, false, false);
-        Assert.assertEquals("Opa", ec2FleetCloud.getAwsCredentialsId());
-=======
                 null, false, false, false
                 , 0, 0);
         assertEquals("Opa", ec2FleetCloud.getAwsCredentialsId());
->>>>>>> b2e7209f
     }
 
     @Test
@@ -587,14 +543,9 @@
                 null, "A", "B", null, null, null,
                 null, null, null, false,
                 false, null, null, null,
-<<<<<<< HEAD
-                null, false, false, false);
-        Assert.assertEquals("A", ec2FleetCloud.getAwsCredentialsId());
-=======
                 null, false, false, false
                 , 0, 0);
         assertEquals("A", ec2FleetCloud.getAwsCredentialsId());
->>>>>>> b2e7209f
     }
 
 }