--- conflicted
+++ resolved
@@ -159,16 +159,10 @@
 
     private void initCaches() {
         statusCache = new FleetStateStats(fleet, 0, "Initializing", Collections.<String>emptySet(), labelString);
-<<<<<<< HEAD
         plannedNodesCache = new HashSet<>();
         fleetInstancesCache = new HashSet<>();
         dyingFleetInstancesCache = new HashSet<>();
-=======
-        plannedNodesCache = new HashSet<NodeProvisioner.PlannedNode>();
-        fleetInstancesCache = new HashSet<String>();
-        dyingFleetInstancesCache = new HashSet<String>();
         bootingFleetInstancesCache = new HashSet<String>();
->>>>>>> 47610422
     }
 
     /**
