--- conflicted
+++ resolved
@@ -85,12 +85,7 @@
     private transient Set<String> instancesSeenCache;
     // instancesDyingCache are terminated nodes known to both Jenkins and the fleet,
     // that are waiting for termination
-<<<<<<< HEAD
-    private final Set<String> instancesDying = new HashSet<String>();
-    private Set<String> instancesBooting;
-=======
     private transient Set<String> instancesDyingCache;
->>>>>>> 1fbdd283
 
     private static final Logger LOGGER = Logger.getLogger(EC2FleetCloud.class.getName());
 
@@ -132,10 +127,6 @@
         this.numExecutors = numExecutors;
     }
 
-<<<<<<< HEAD
-        this.instancesBooting = new HashSet<String>();
-        this.status = new FleetStateStats(fleet, 0, "Initializing", Collections.<String>emptySet(), labelString);
-=======
     private Object readResolve() {
         initCaches();
         return this;
@@ -146,7 +137,6 @@
         plannedNodesCache = new HashSet<NodeProvisioner.PlannedNode>();
         instancesSeenCache = new HashSet<String>();
         instancesDyingCache = new HashSet<String>();
->>>>>>> 1fbdd283
     }
 
     public String getCredentialsId() {
@@ -246,34 +236,12 @@
         if (stats.getNumDesired() >= maxAllowed || !"active".equals(stats.getState()))
             return Collections.emptyList();
 
-<<<<<<< HEAD
-        // Count the number of nodes still booting
-        int numNodesBooting = 0;
-        Jenkins jenkins = Jenkins.getInstance();
-        synchronized (jenkins) {
-            for (final Node node : jenkins.getNodes()) {
-                if (this.labelString.equals(node.getLabelString()))
-                    if (instancesBooting.contains(node.getNodeName()))
-                        numNodesBooting += 1;
-            }
-        }
-
-        // if the planned node has 0 executors configured force it to 1 so we end up doing an unweighted check
-        final int numExecutors = this.numExecutors == 0 ? 1 : this.numExecutors;
-        // Recalculate the excess taking the number of booting nodes into account
-        int effectiveExcessWorkload = excessWorkload - (numNodesBooting * numExecutors);
-
-        // Calculate the ceiling, without having to work with doubles from Math.ceil
-        // https://stackoverflow.com/a/21830188/877024
-        final int weightedExcessWorkload = (effectiveExcessWorkload + numExecutors - 1) / numExecutors;
-=======
         // if the planned node has 0 executors configured force it to 1 so we end up doing an unweighted check
         final int numExecutors = this.numExecutors == 0 ? 1 : this.numExecutors;
 
         // Calculate the ceiling, without having to work with doubles from Math.ceil
         // https://stackoverflow.com/a/21830188/877024
         final int weightedExcessWorkload = (excessWorkload + numExecutors - 1) / numExecutors;
->>>>>>> 1fbdd283
         int targetCapacity = stats.getNumDesired() + weightedExcessWorkload;
 
         if (targetCapacity > maxAllowed)
@@ -329,10 +297,6 @@
         statusCache = curStatus;
         LOGGER.log(Level.FINE, "Fleet Update Status called");
         LOGGER.log(Level.FINE, "# of nodes:" + Jenkins.getInstance().getNodes().size());
-
-        // Initialize instancesBooting if initialization in constructor failed
-        if (instancesBooting == null)
-            instancesBooting = new HashSet<String>();
 
         // Check the nodes to see if we have some new ones
         final Set<String> newInstances = new HashSet<String>(curStatus.getInstances());
@@ -350,10 +314,6 @@
                 instancesDyingCache.remove(node.getNodeName());
                 instancesSeenCache.remove(node.getNodeName());
             }
-            Computer computer = node.toComputer();
-            if (computer != null)
-                if (instancesBooting.contains(node.getNodeName()) && computer.isOnline())
-                    instancesBooting.remove(node.getNodeName());
         }
 
         // We should only keep dying instances that are still visible to both
@@ -442,7 +402,6 @@
             final NodeProvisioner.PlannedNode curNode= plannedNodesCache.iterator().next();
             plannedNodesCache.remove(curNode);
             ((SettableFuture<Node>)curNode.future).set(slave);
-            instancesBooting.add(slave.getNodeName());
         }
     }
 
