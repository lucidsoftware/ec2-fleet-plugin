package com.amazon.jenkins.ec2fleet;

import hudson.Extension;
import hudson.model.PeriodicWork;
import hudson.slaves.Cloud;
import hudson.widgets.Widget;
import jenkins.model.Jenkins;

import java.util.ArrayList;
import java.util.List;
import java.util.logging.Level;
import java.util.logging.Logger;

/**
 * User: cyberax
 * Date: 1/11/16
 * Time: 13:21
 */
@Extension
@SuppressWarnings("unused")
public class CloudNanny extends PeriodicWork
{
    private static final Logger LOGGER = Logger.getLogger(CloudNanny.class.getName());

    @Override public long getRecurrencePeriod() {
        return 10000L;
    }

    @Override protected void doRun() throws Exception {

        // Trigger reprovisioning as well
        Jenkins.getActiveInstance().unlabeledNodeProvisioner.suggestReviewNow();

        final List<FleetStateStats> stats = new ArrayList<FleetStateStats>();
<<<<<<< HEAD
        for(final Cloud cloud : Jenkins.getActiveInstance().clouds) {
            if (!(cloud instanceof EC2FleetCloud))
                continue;

            // Update the cluster states
            final EC2FleetCloud fleetCloud =(EC2FleetCloud) cloud;
=======
        for(final Cloud cloud : Jenkins.getInstance().clouds) {

            if (!(cloud instanceof EC2Cloud))
                continue;

            // Update the cluster states
            final EC2Cloud fleetCloud =(EC2Cloud) cloud;
            LOGGER.log(Level.INFO, "Checking cloud: " + fleetCloud.getLabel() );
>>>>>>> dbf03c84
            stats.add(fleetCloud.updateStatus());
        }

        for (final Widget w : Jenkins.getInstance().getWidgets()) {
            if (!(w instanceof FleetStatusWidget))
                continue;

            ((FleetStatusWidget)w).setStatusList(stats);
        }
    }
}<|MERGE_RESOLUTION|>--- conflicted
+++ resolved
@@ -32,23 +32,13 @@
         Jenkins.getActiveInstance().unlabeledNodeProvisioner.suggestReviewNow();
 
         final List<FleetStateStats> stats = new ArrayList<FleetStateStats>();
-<<<<<<< HEAD
         for(final Cloud cloud : Jenkins.getActiveInstance().clouds) {
             if (!(cloud instanceof EC2FleetCloud))
                 continue;
 
             // Update the cluster states
             final EC2FleetCloud fleetCloud =(EC2FleetCloud) cloud;
-=======
-        for(final Cloud cloud : Jenkins.getInstance().clouds) {
-
-            if (!(cloud instanceof EC2Cloud))
-                continue;
-
-            // Update the cluster states
-            final EC2Cloud fleetCloud =(EC2Cloud) cloud;
             LOGGER.log(Level.INFO, "Checking cloud: " + fleetCloud.getLabel() );
->>>>>>> dbf03c84
             stats.add(fleetCloud.updateStatus());
         }
 
